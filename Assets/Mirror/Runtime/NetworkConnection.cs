using System;
using System.Collections.Generic;
using System.ComponentModel;
using UnityEngine;

namespace Mirror
{
    /// <summary>
    /// A High level network connection. This is used for connections from client-to-server and for connection from server-to-client.
    /// </summary>
    /// <remarks>
    /// <para>A NetworkConnection corresponds to a specific connection for a host in the transport layer. It has a connectionId that is assigned by the transport layer and passed to the Initialize function.</para>
    /// <para>A NetworkClient has one NetworkConnection. A NetworkServerSimple manages multiple NetworkConnections. The NetworkServer has multiple "remote" connections and a "local" connection for the local client.</para>
    /// <para>The NetworkConnection class provides message sending and handling facilities. For sending data over a network, there are methods to send message objects, byte arrays, and NetworkWriter objects. To handle data arriving from the network, handler functions can be registered for message Ids, byte arrays can be processed by HandleBytes(), and NetworkReader object can be processed by HandleReader().</para>
    /// <para>NetworkConnection objects also act as observers for networked objects. When a connection is an observer of a networked object with a NetworkIdentity, then the object will be visible to corresponding client for the connection, and incremental state changes will be sent to the client.</para>
    /// <para>There are many virtual functions on NetworkConnection that allow its behaviour to be customized. NetworkClient and NetworkServer can both be made to instantiate custom classes derived from NetworkConnection by setting their networkConnectionClass member variable.</para>
    /// </remarks>
    public abstract class NetworkConnection : IDisposable
    {
        public readonly HashSet<NetworkIdentity> visList = new HashSet<NetworkIdentity>();

        Dictionary<int, NetworkMessageDelegate> messageHandlers;

        /// <summary>
        /// Unique identifier for this connection that is assigned by the transport layer.
        /// </summary>
        /// <remarks>
        /// <para>On a server, this Id is unique for every connection on the server. On a client this Id is local to the client, it is not the same as the Id on the server for this connection.</para>
        /// <para>Transport layers connections begin at one. So on a client with a single connection to a server, the connectionId of that connection will be one. In NetworkServer, the connectionId of the local connection is zero.</para>
        /// <para>Clients do not know their connectionId on the server, and do not know the connectionId of other clients on the server.</para>
        /// </remarks>
        public readonly int connectionId;

        /// <summary>
        /// Flag that indicates the client has been authenticated.
        /// </summary>
        public bool isAuthenticated;

        /// <summary>
        /// General purpose object to hold authentication data, character selection, tokens, etc.
        /// associated with the connection for reference after Authentication completes.
        /// </summary>
        public object authenticationData;

        /// <summary>
        /// Flag that tells if the connection has been marked as "ready" by a client calling ClientScene.Ready().
        /// <para>This property is read-only. It is set by the system on the client when ClientScene.Ready() is called, and set by the system on the server when a ready message is received from a client.</para>
        /// <para>A client that is ready is sent spawned objects by the server and updates to the state of spawned objects. A client that is not ready is not sent spawned objects.</para>
        /// </summary>
        public bool isReady;

        /// <summary>
        /// The IP address / URL / FQDN associated with the connection.
        /// Can be useful for a game master to do IP Bans etc.
        /// </summary>
        public abstract string address { get; }

        /// <summary>
        /// The last time that a message was received on this connection.
        /// <para>This includes internal system messages (such as Commands and ClientRpc calls) and user messages.</para>
        /// </summary>
        public float lastMessageTime;

        /// <summary>
        /// The NetworkIdentity for this connection.
        /// </summary>
        public NetworkIdentity identity { get; internal set; }

        /// <summary>
        /// A list of the NetworkIdentity objects owned by this connection. This list is read-only.
        /// <para>This includes the player object for the connection - if it has localPlayerAutority set, and any objects spawned with local authority or set with AssignLocalAuthority.</para>
        /// <para>This list can be used to validate messages from clients, to ensure that clients are only trying to control objects that they own.</para>
        /// </summary>
        public readonly HashSet<uint> clientOwnedObjects = new HashSet<uint>();

        /// <summary>
        /// Setting this to true will log the contents of network message to the console.
        /// </summary>
        /// <remarks>
        /// <para>Warning: this can be a lot of data and can be very slow. Both incoming and outgoing messages are logged. The format of the logs is:</para>
        /// <para>ConnectionSend con:1 bytes:11 msgId:5 FB59D743FD120000000000 ConnectionRecv con:1 bytes:27 msgId:8 14F21000000000016800AC3FE090C240437846403CDDC0BD3B0000</para>
        /// <para>Note that these are application-level network messages, not protocol-level packets. There will typically be multiple network messages combined in a single protocol packet.</para>
        /// </remarks>
        public bool logNetworkMessages;

        /// <summary>
        /// Creates a new NetworkConnection with the specified address
        /// </summary>
        internal NetworkConnection()
        {
        }

        /// <summary>
        /// Creates a new NetworkConnection with the specified address and connectionId
        /// </summary>
        /// <param name="networkConnectionId"></param>
        internal NetworkConnection(int networkConnectionId)
        {
            connectionId = networkConnectionId;
        }

        ~NetworkConnection()
        {
            Dispose(false);
        }

        /// <summary>
        /// Disposes of this connection, releasing channel buffers that it holds.
        /// </summary>
        public void Dispose()
        {
            Dispose(true);
            // Take yourself off the Finalization queue
            // to prevent finalization code for this object
            // from executing a second time.
            GC.SuppressFinalize(this);
        }

        protected virtual void Dispose(bool disposing)
        {
            clientOwnedObjects.Clear();
        }

        /// <summary>
        /// Disconnects this connection.
        /// </summary>
        public abstract void Disconnect();

        internal void SetHandlers(Dictionary<int, NetworkMessageDelegate> handlers)
        {
            messageHandlers = handlers;
        }

        /// <summary>
<<<<<<< HEAD
=======
        /// Obsolete: Use NetworkClient/NetworkServer.RegisterHandler{T} instead
        /// </summary>
        [EditorBrowsable(EditorBrowsableState.Never), Obsolete("Use NetworkClient/NetworkServer.RegisterHandler<T> instead")]
        public void RegisterHandler(short msgType, NetworkMessageDelegate handler)
        {
            if (messageHandlers.ContainsKey(msgType))
            {
                if (LogFilter.Debug) Debug.Log("NetworkConnection.RegisterHandler replacing " + msgType);
            }
            messageHandlers[msgType] = handler;
        }

        /// <summary>
        /// Obsolete: Use <see cref="NetworkClient.UnregisterHandler{T}"/> and <see cref="NetworkServer.UnregisterHandler{T}"/> instead
        /// </summary>
        [EditorBrowsable(EditorBrowsableState.Never), Obsolete("Use NetworkClient/NetworkServer.UnregisterHandler<T> instead")]
        public void UnregisterHandler(short msgType)
        {
            messageHandlers.Remove(msgType);
        }

        /// <summary>
        /// Obsolete: use <see cref="Send{T}(T, int)"/> instead
        /// </summary>
        [EditorBrowsable(EditorBrowsableState.Never), Obsolete("use Send<T> instead")]
        public bool Send(int msgType, MessageBase msg, int channelId = Channels.DefaultReliable)
        {
            // pack message and send
            byte[] message = MessagePacker.PackMessage(msgType, msg);
            return Send(new ArraySegment<byte>(message), channelId);
        }

        /// <summary>
>>>>>>> e97ab937
        /// This sends a network message with a message ID on the connection. This message is sent on channel zero, which by default is the reliable channel.
        /// </summary>
        /// <typeparam name="T">The message type to unregister.</typeparam>
        /// <param name="msg">The message to send.</param>
        /// <param name="channelId">The transport layer channel to send on.</param>
        /// <returns></returns>
        public bool Send<T>(T msg, int channelId = Channels.DefaultReliable) where T : IMessageBase
        {
            NetworkWriter writer = NetworkWriterPool.GetWriter();

            // pack message and send allocation free
            MessagePacker.Pack(msg, writer);
            NetworkDiagnostics.OnSend(msg, channelId, writer.Position, 1);
            bool result = Send(writer.ToArraySegment(), channelId);

            NetworkWriterPool.Recycle(writer);
            return result;
        }

        // validate packet size before sending. show errors if too big/small.
        // => it's best to check this here, we can't assume that all transports
        //    would check max size and show errors internally. best to do it
        //    in one place in hlapi.
        // => it's important to log errors, so the user knows what went wrong.
        protected internal static bool ValidatePacketSize(ArraySegment<byte> segment, int channelId)
        {
            if (segment.Count > Transport.activeTransport.GetMaxPacketSize(channelId))
            {
                Debug.LogError("NetworkConnection.ValidatePacketSize: cannot send packet larger than " + Transport.activeTransport.GetMaxPacketSize(channelId) + " bytes");
                return false;
            }

            if (segment.Count == 0)
            {
                // zero length packets getting into the packet queues are bad.
                Debug.LogError("NetworkConnection.ValidatePacketSize: cannot send zero bytes");
                return false;
            }

            // good size
            return true;
        }

        // internal because no one except Mirror should send bytes directly to
        // the client. they would be detected as a message. send messages instead.
        internal abstract bool Send(ArraySegment<byte> segment, int channelId = Channels.DefaultReliable);

        public override string ToString()
        {
            return $"connection({connectionId})";
        }

        internal void AddToVisList(NetworkIdentity identity)
        {
            visList.Add(identity);

            // spawn identity for this conn
            NetworkServer.ShowForConnection(identity, this);
        }

        internal void RemoveFromVisList(NetworkIdentity identity, bool isDestroyed)
        {
            visList.Remove(identity);

            if (!isDestroyed)
            {
                // hide identity for this conn
                NetworkServer.HideForConnection(identity, this);
            }
        }

        internal void RemoveObservers()
        {
            foreach (NetworkIdentity identity in visList)
            {
                identity.RemoveObserverInternal(this);
            }
            visList.Clear();
        }

        internal bool InvokeHandler(int msgType, NetworkReader reader, int channelId)
        {
            if (messageHandlers.TryGetValue(msgType, out NetworkMessageDelegate msgDelegate))
            {
                NetworkMessage message = new NetworkMessage
                {
                    msgType = msgType,
                    reader = reader,
                    conn = this,
                    channelId = channelId
                };

                msgDelegate(message);
                return true;
            }
            Debug.LogError("Unknown message ID " + msgType + " " + this);
            return false;
        }

        /// <summary>
        /// This function invokes the registered handler function for a message.
        /// <para>Network connections used by the NetworkClient and NetworkServer use this function for handling network messages.</para>
        /// </summary>
        /// <typeparam name="T">The message type to unregister.</typeparam>
        /// <param name="msg">The message object to process.</param>
        /// <returns></returns>
        public bool InvokeHandler<T>(T msg, int channelId) where T : IMessageBase
        {
            // get writer from pool
            NetworkWriter writer = NetworkWriterPool.GetWriter();

            // if it is a value type,  just use typeof(T) to avoid boxing
            // this works because value types cannot be derived
            // if it is a reference type (for example IMessageBase),
            // ask the message for the real type
            int msgType = MessagePacker.GetId(typeof(T).IsValueType ? typeof(T) : msg.GetType());

            MessagePacker.Pack(msg, writer);
            ArraySegment<byte> segment = writer.ToArraySegment();
            bool result = InvokeHandler(msgType, new NetworkReader(segment), channelId);

            // recycle writer and return
            NetworkWriterPool.Recycle(writer);
            return result;
        }

        // note: original HLAPI HandleBytes function handled >1 message in a while loop, but this wasn't necessary
        //       anymore because NetworkServer/NetworkClient Update both use while loops to handle >1 data events per
        //       frame already.
        //       -> in other words, we always receive 1 message per Receive call, never two.
        //       -> can be tested easily with a 1000ms send delay and then logging amount received in while loops here
        //          and in NetworkServer/Client Update. HandleBytes already takes exactly one.
        /// <summary>
        /// This function allows custom network connection classes to process data from the network before it is passed to the application.
        /// </summary>
        /// <param name="buffer">The data received.</param>
        internal void TransportReceive(ArraySegment<byte> buffer, int channelId)
        {
            // unpack message
            NetworkReader reader = new NetworkReader(buffer);
            if (MessagePacker.UnpackMessage(reader, out int msgType))
            {
                // logging
                if (logNetworkMessages) Debug.Log("ConnectionRecv " + this + " msgType:" + msgType + " content:" + BitConverter.ToString(buffer.Array, buffer.Offset, buffer.Count));

                // try to invoke the handler for that message
                if (InvokeHandler(msgType, reader, channelId))
                {
                    lastMessageTime = Time.time;
                }
            }
            else
            {
                Debug.LogError("Closed connection: " + this + ". Invalid message header.");
                Disconnect();
            }
        }

        internal void AddOwnedObject(NetworkIdentity obj)
        {
            clientOwnedObjects.Add(obj.netId);
        }

        internal void RemoveOwnedObject(NetworkIdentity obj)
        {
            clientOwnedObjects.Remove(obj.netId);
        }
    }
}<|MERGE_RESOLUTION|>--- conflicted
+++ resolved
@@ -132,42 +132,6 @@
         }
 
         /// <summary>
-<<<<<<< HEAD
-=======
-        /// Obsolete: Use NetworkClient/NetworkServer.RegisterHandler{T} instead
-        /// </summary>
-        [EditorBrowsable(EditorBrowsableState.Never), Obsolete("Use NetworkClient/NetworkServer.RegisterHandler<T> instead")]
-        public void RegisterHandler(short msgType, NetworkMessageDelegate handler)
-        {
-            if (messageHandlers.ContainsKey(msgType))
-            {
-                if (LogFilter.Debug) Debug.Log("NetworkConnection.RegisterHandler replacing " + msgType);
-            }
-            messageHandlers[msgType] = handler;
-        }
-
-        /// <summary>
-        /// Obsolete: Use <see cref="NetworkClient.UnregisterHandler{T}"/> and <see cref="NetworkServer.UnregisterHandler{T}"/> instead
-        /// </summary>
-        [EditorBrowsable(EditorBrowsableState.Never), Obsolete("Use NetworkClient/NetworkServer.UnregisterHandler<T> instead")]
-        public void UnregisterHandler(short msgType)
-        {
-            messageHandlers.Remove(msgType);
-        }
-
-        /// <summary>
-        /// Obsolete: use <see cref="Send{T}(T, int)"/> instead
-        /// </summary>
-        [EditorBrowsable(EditorBrowsableState.Never), Obsolete("use Send<T> instead")]
-        public bool Send(int msgType, MessageBase msg, int channelId = Channels.DefaultReliable)
-        {
-            // pack message and send
-            byte[] message = MessagePacker.PackMessage(msgType, msg);
-            return Send(new ArraySegment<byte>(message), channelId);
-        }
-
-        /// <summary>
->>>>>>> e97ab937
         /// This sends a network message with a message ID on the connection. This message is sent on channel zero, which by default is the reliable channel.
         /// </summary>
         /// <typeparam name="T">The message type to unregister.</typeparam>
