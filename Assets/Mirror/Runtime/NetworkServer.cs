using System;
using System.Collections.Generic;
using System.Linq;
using System.Net;
using UnityEngine;

namespace Mirror
{
    public static class NetworkServer
    {
        static bool s_Active;
        static bool s_LocalClientActive;
        static ULocalConnectionToClient s_LocalConnection;

        static int s_ServerHostId = -1;
        static bool s_Initialized;
        static int s_MaxConnections;

        // original HLAPI has .localConnections list with only m_LocalConnection in it
        // (for downwards compatibility because they removed the real localConnections list a while ago)
        // => removed it for easier code. use .localConection now!
        public static NetworkConnection localConnection { get { return s_LocalConnection; } }

        public static int serverHostId { get { return s_ServerHostId; } }

        // <connectionId, NetworkConnection>
        public static Dictionary<int, NetworkConnection> connections = new Dictionary<int, NetworkConnection>();
        public static Dictionary<short, NetworkMessageDelegate> handlers = new Dictionary<short, NetworkMessageDelegate>();

        public static bool dontListen;

        public static bool active { get { return s_Active; } }
        public static bool localClientActive { get { return s_LocalClientActive; } }

        public static void Reset()
        {
            s_Active = false;
        }

        public static void Shutdown()
        {
            if (s_Initialized)
            {
                DisconnectAll();

                if (dontListen)
                {
                    // was never started, so dont stop
                }
                else
                {
<<<<<<< HEAD
                    NetworkManager.transport.ServerStop();
                    s_ServerHostId = -1;
                }

                NetworkManager.transport.OnServerData -= HandleData;
                NetworkManager.transport.OnServerConnect -= HandleConnect;
                NetworkManager.transport.OnServerDisconnect -= HandleDisconnect;
                NetworkManager.transport.OnServerError -= HandleError;
=======
                    NetworkManager.singleton.transport.ServerStop();
                    s_ServerHostId = -1;
                }

                NetworkManager.singleton.transport.OnServerDisconnected.RemoveListener(OnDisconnected);
                NetworkManager.singleton.transport.OnServerConnected.RemoveListener(OnConnected);
                NetworkManager.singleton.transport.OnServerDataReceived.RemoveListener(OnDataReceived);
                NetworkManager.singleton.transport.OnServerError.RemoveListener(OnError);

>>>>>>> 1a5ce381
                s_Initialized = false;
            }
            dontListen = false;
            s_Active = false;
        }

        static void Initialize()
        {
            if (s_Initialized)
                return;

            s_Initialized = true;
            if (LogFilter.Debug) { Debug.Log("NetworkServer Created version " + Version.Current); }

            //Make sure connections are cleared in case any old connections references exist from previous sessions
            connections.Clear();
<<<<<<< HEAD
            NetworkManager.transport.OnServerDisconnect += HandleDisconnect;
            NetworkManager.transport.OnServerConnect += HandleConnect;
            NetworkManager.transport.OnServerData += HandleData;
            NetworkManager.transport.OnServerError += HandleError;
=======
            NetworkManager.singleton.transport.OnServerDisconnected.AddListener(OnDisconnected);
            NetworkManager.singleton.transport.OnServerConnected.AddListener(OnConnected);
            NetworkManager.singleton.transport.OnServerDataReceived.AddListener(OnDataReceived);
            NetworkManager.singleton.transport.OnServerError.AddListener(OnError);

>>>>>>> 1a5ce381
        }


        internal static void RegisterMessageHandlers()
        {
            RegisterHandler(MsgType.Ready, OnClientReadyMessage);
            RegisterHandler(MsgType.Command, OnCommandMessage);
            RegisterHandler(MsgType.RemovePlayer, OnRemovePlayerMessage);
            RegisterHandler(MsgType.Ping, NetworkTime.OnServerPing);
        }

<<<<<<< HEAD

=======
>>>>>>> 1a5ce381
        public static bool Listen(int maxConnections)
        {
            Initialize();
            s_MaxConnections = maxConnections;

            // only start server if we want to listen
            if (!dontListen)
            {
<<<<<<< HEAD
                // paul: transport knows what port to listen to
                // note that some transports might not even use a port (USB, Serial, Bluetooth)
                // set the port or other proeprties wherever you initialize the transport
                NetworkManager.transport.ServerStart();
=======
                NetworkManager.singleton.transport.ServerStart();
>>>>>>> 1a5ce381
                s_ServerHostId = 0; // so it doesn't return false

                if (s_ServerHostId == -1)
                {
                    return false;
                }

<<<<<<< HEAD
                if (LogFilter.Debug) { Debug.Log("Server listen"); }
=======
                if (LogFilter.Debug) { Debug.Log("Server started listening"); }
>>>>>>> 1a5ce381
            }

            s_Active = true;
            RegisterMessageHandlers();
            return true;
        }

        public static bool AddConnection(NetworkConnection conn)
        {
            if (!connections.ContainsKey(conn.connectionId))
            {
                Debug.Log("Added connection " + conn.connectionId);
                // connection cannot be null here or conn.connectionId
                // would throw NRE
                connections[conn.connectionId] = conn;
                conn.SetHandlers(handlers);
                return true;
            }
            // already a connection with this id
            return false;
        }

        public static bool RemoveConnection(int connectionId)
        {
            return connections.Remove(connectionId);
        }

        // called by LocalClient to add itself. dont call directly.
        internal static int AddLocalClient(LocalClient localClient)
        {
            if (s_LocalConnection != null)
            {
                Debug.LogError("Local Connection already exists");
                return -1;
            }

            s_LocalConnection = new ULocalConnectionToClient(localClient);
            s_LocalConnection.connectionId = 0;
            AddConnection(s_LocalConnection);

            s_LocalConnection.InvokeHandlerNoData((short)MsgType.Connect);
            return 0;
        }

        internal static void RemoveLocalClient(NetworkConnection localClientConnection)
        {
            if (s_LocalConnection != null)
            {
                s_LocalConnection.Disconnect();
                s_LocalConnection.Dispose();
                s_LocalConnection = null;
            }
            s_LocalClientActive = false;
            RemoveConnection(0);
        }

        internal static void ActivateLocalClientScene()
        {
            if (s_LocalClientActive)
                return;

            // ClientScene for a local connection is becoming active. any spawned objects need to be started as client objects
            s_LocalClientActive = true;
            foreach (NetworkIdentity identity in NetworkIdentity.spawned.Values)
            {
                if (!identity.isClient)
                {
                    if (LogFilter.Debug) { Debug.Log("ActivateClientScene " + identity.netId + " " + identity); }

                    identity.EnableIsClient();
                    identity.OnStartClient();
                }
            }
        }

        // this is like SendToReady - but it doesn't check the ready flag on the connection.
        // this is used for ObjectDestroy messages.
        static bool SendToObservers(NetworkIdentity identity, short msgType, MessageBase msg)
        {
            if (LogFilter.Debug) { Debug.Log("Server.SendToObservers id:" + msgType); }

            if (identity != null && identity.observers != null)
            {
                bool result = true;
                foreach (KeyValuePair<int, NetworkConnection> kvp in identity.observers)
                {
                    result &= kvp.Value.Send(msgType, msg);
                }
                return result;
            }
            return false;
        }

        public static bool SendToAll(short msgType, MessageBase msg, int channelId = Channels.DefaultReliable)
        {
            if (LogFilter.Debug) { Debug.Log("Server.SendToAll id:" + msgType); }

            bool result = true;
            foreach (KeyValuePair<int, NetworkConnection> kvp in connections)
            {
                result &= kvp.Value.Send(msgType, msg, channelId);
            }
            return result;
        }

        public static bool SendToReady(NetworkIdentity identity, short msgType, MessageBase msg, int channelId = Channels.DefaultReliable)
        {
            if (LogFilter.Debug) { Debug.Log("Server.SendToReady msgType:" + msgType); }

            if (identity != null && identity.observers != null)
            {
                bool result = true;
                foreach (KeyValuePair<int, NetworkConnection> kvp in identity.observers)
                {
                    if (kvp.Value.isReady)
                    {
                        result &= kvp.Value.Send(msgType, msg, channelId);
                    }
                }
                return result;
            }
            return false;
        }

        public static void DisconnectAll()
        {
            DisconnectAllConnections();

            if (s_LocalConnection != null)
            {
                s_LocalConnection.Disconnect();
                s_LocalConnection.Dispose();
                s_LocalConnection = null;
            }

            s_Active = false;
            s_LocalClientActive = false;
        }

        public static void DisconnectAllConnections()
        {
            foreach (KeyValuePair<int, NetworkConnection> kvp in connections)
            {
                NetworkConnection conn = kvp.Value;
                conn.Disconnect();
                OnDisconnected(conn);
                conn.Dispose();
            }
            connections.Clear();
        }

        static void UpdateServerObjects()
        {
            foreach (KeyValuePair<uint, NetworkIdentity> kvp in NetworkIdentity.spawned)
            {
                if (kvp.Value != null && kvp.Value.gameObject != null)
                {
                    kvp.Value.UNetUpdate();
                }
                else
                {
                    // spawned list should have no null entries because we
                    // always call Remove in OnObjectDestroy everywhere.
                    Debug.LogWarning("Found 'null' entry in spawned list for netId=" + kvp.Key + ". Please call NetworkServer.Destroy to destroy networked objects. Don't use GameObject.Destroy.");
                }
            }
        }

        // The user should never need to pump the update loop manually
        internal static void Update()
        {
            if (s_ServerHostId == -1)
                return;

            UpdateServerObjects();
        }

<<<<<<< HEAD
        static void HandleConnect(int connectionId)
        {
            if (LogFilter.Debug) { Debug.Log("Server accepted client:" + connectionId); }

            if (connections.Count <= s_MaxConnections)
            {
                // get ip address from connection
                string address;
                NetworkManager.transport.GetConnectionInfo(connectionId, out address);
=======
        static void OnConnected(int connectionId)
        {
            if (LogFilter.Debug) { Debug.Log("Server accepted client:" + connectionId); }

            // connectionId needs to be > 0 because 0 is reserved for local player
            if (connectionId <= 0)
            {
                Debug.LogError("Server.HandleConnect: invalid connectionId: " + connectionId + " . Needs to be >0, because 0 is reserved for local player.");
                NetworkManager.singleton.transport.ServerDisconnect(connectionId);
                return;
            }

            // connectionId not in use yet?
            if (connections.ContainsKey(connectionId))
            {
                NetworkManager.singleton.transport.ServerDisconnect(connectionId);
                if (LogFilter.Debug) { Debug.Log("Server connectionId " + connectionId + " already in use. kicked client:" + connectionId); }
                return;
            }

            // are more connections allowed? if not, kick
            // (it's easier to handle this in Mirror, so Transports can have
            //  less code and third party transport might not do that anyway)
            // (this way we could also send a custom 'tooFull' message later,
            //  Transport can't do that)
            if (connections.Count < s_MaxConnections)
            {
                // get ip address from connection
                string address;
                NetworkManager.singleton.transport.GetConnectionInfo(connectionId, out address);
>>>>>>> 1a5ce381

                // add player info
                NetworkConnection conn = new NetworkConnection(address, s_ServerHostId, connectionId);
                AddConnection(conn);
                OnConnected(conn);
            }
            else
            {
                // kick
<<<<<<< HEAD
                NetworkManager.transport.ServerDisconnect(connectionId);
=======
                NetworkManager.singleton.transport.ServerDisconnect(connectionId);
>>>>>>> 1a5ce381
                if (LogFilter.Debug) { Debug.Log("Server full, kicked client:" + connectionId); }
            }
        }

        static void OnConnected(NetworkConnection conn)
        {
            if (LogFilter.Debug) { Debug.Log("Server accepted client:" + conn.connectionId); }
            conn.InvokeHandlerNoData((short)MsgType.Connect);
        }

<<<<<<< HEAD
        static void HandleDisconnect(int connectionId)
=======
        static void OnDisconnected(int connectionId)
>>>>>>> 1a5ce381
        {
            if (LogFilter.Debug) { Debug.Log("Server disconnect client:" + connectionId); }

            NetworkConnection conn;
            if (connections.TryGetValue(connectionId, out conn))
            {
                conn.Disconnect();
                RemoveConnection(connectionId);
                if (LogFilter.Debug) { Debug.Log("Server lost client:" + connectionId); }

                OnDisconnected(conn);
            }
        }

        static void OnDisconnected(NetworkConnection conn)
        {
            conn.InvokeHandlerNoData((short)MsgType.Disconnect);

            if (conn.playerController != null)
            {
                //NOTE: should there be default behaviour here to destroy the associated player?
                Debug.LogWarning("Player not destroyed when connection disconnected.");
            }

            if (LogFilter.Debug) { Debug.Log("Server lost client:" + conn.connectionId); }
            conn.RemoveObservers();
            conn.Dispose();
        }

<<<<<<< HEAD
        static void HandleData(int connectionId, byte[] data)
=======
        static void OnDataReceived(int connectionId, byte[] data)
>>>>>>> 1a5ce381
        {
            NetworkConnection conn;
            if (connections.TryGetValue(connectionId, out conn))
            {
                OnData(conn, data);
            }
            else
            {
                Debug.LogError("HandleData Unknown connectionId:" + connectionId);
            }
        }

        private static void OnError(int connectionId, Exception exception)
        {
            // TODO Let's discuss how we will handle errors
            Debug.LogException(exception);
        }

        static void OnData(NetworkConnection conn, byte[] data)
        {
            conn.TransportReceive(data);
        }

        private static void HandleError(int connectionId, Exception exception)
        {
            NetworkConnection conn;
            if (connections.TryGetValue(connectionId, out conn))
            {
                OnError(conn, exception);
            }
            else
            {
                Debug.LogException(exception);
            }

        }

        private static void OnError(NetworkConnection conn, Exception exception)
        {
            NetworkError errorMessage = new NetworkError
            {
                msgType = (short)MsgType.Error,
                conn = conn,
                exception = exception,
            };

            conn.InvokeHandler(errorMessage);
        }

        public static void RegisterHandler(short msgType, NetworkMessageDelegate handler)
        {
            if (handlers.ContainsKey(msgType))
            {
                if (LogFilter.Debug) { Debug.Log("NetworkServer.RegisterHandler replacing " + msgType); }
            }
            handlers[msgType] = handler;
        }

        public static void RegisterHandler(MsgType msgType, NetworkMessageDelegate handler)
        {
            RegisterHandler((short)msgType, handler);
        }

        public static void UnregisterHandler(short msgType)
        {
            handlers.Remove(msgType);
        }

        public static void UnregisterHandler(MsgType msgType)
        {
            UnregisterHandler((short)msgType);
        }

        public static void ClearHandlers()
        {
            handlers.Clear();
        }

        public static void SendToClient(int connectionId, short msgType, MessageBase msg)
        {
            NetworkConnection conn;
            if (connections.TryGetValue(connectionId, out conn))
            {
                conn.Send(msgType, msg);
                return;
            }
            Debug.LogError("Failed to send message to connection ID '" + connectionId + ", not found in connection list");
        }

        // send this message to the player only
        public static void SendToClientOfPlayer(NetworkIdentity identity, short msgType, MessageBase msg)
        {
            if (identity != null)
            {
                identity.connectionToClient.Send(msgType, msg);
            }
            else
            {
                Debug.LogError("SendToClientOfPlayer: player has no NetworkIdentity: " + identity.name);
            }
        }

        public static bool ReplacePlayerForConnection(NetworkConnection conn, GameObject player, Guid assetId)
        {
            NetworkIdentity identity;
            if (GetNetworkIdentity(player, out identity))
            {
                identity.SetDynamicAssetId(assetId);
            }
            return InternalReplacePlayerForConnection(conn, player);
        }

        public static bool ReplacePlayerForConnection(NetworkConnection conn, GameObject player)
        {
            return InternalReplacePlayerForConnection(conn, player);
        }

        public static bool AddPlayerForConnection(NetworkConnection conn, GameObject player, Guid assetId)
        {
            NetworkIdentity identity;
            if (GetNetworkIdentity(player, out identity))
            {
                identity.SetDynamicAssetId(assetId);
            }
            return InternalAddPlayerForConnection(conn, player);
        }

        public static bool AddPlayerForConnection(NetworkConnection conn, GameObject player)
        {
            return InternalAddPlayerForConnection(conn, player);
        }

        internal static bool InternalAddPlayerForConnection(NetworkConnection conn, GameObject playerGameObject)
        {
            NetworkIdentity identity = playerGameObject.GetComponent<NetworkIdentity>();
            if (identity == null)
            {
                Debug.Log("AddPlayer: playerGameObject has no NetworkIdentity. Please add a NetworkIdentity to " + playerGameObject);
                return false;
            }
            identity.Reset();

            // cannot have a player object in "Add" version
            if (conn.playerController != null)
            {
                Debug.Log("AddPlayer: player object already exists");
                return false;
            }

            conn.SetPlayerController(identity);

            // Set the connection on the NetworkIdentity on the server, NetworkIdentity.SetLocalPlayer is not called on the server (it is on clients)
            identity.SetConnectionToClient(conn);

            SetClientReady(conn);

            if (SetupLocalPlayerForConnection(conn, identity))
            {
                return true;
            }

            if (LogFilter.Debug) { Debug.Log("Adding new playerGameObject object netId: " + playerGameObject.GetComponent<NetworkIdentity>().netId + " asset ID " + playerGameObject.GetComponent<NetworkIdentity>().assetId); }

            FinishPlayerForConnection(conn, identity, playerGameObject);
            if (identity.localPlayerAuthority)
            {
                identity.SetClientOwner(conn);
            }
            return true;
        }

        static bool SetupLocalPlayerForConnection(NetworkConnection conn, NetworkIdentity identity)
        {
            if (LogFilter.Debug) { Debug.Log("NetworkServer SetupLocalPlayerForConnection netID:" + identity.netId); }

            var localConnection = conn as ULocalConnectionToClient;
            if (localConnection != null)
            {
                if (LogFilter.Debug) { Debug.Log("NetworkServer AddPlayer handling ULocalConnectionToClient"); }

                // Spawn this player for other players, instead of SpawnObject:
                if (identity.netId == 0)
                {
                    // it is allowed to provide an already spawned object as the new player object.
                    // so dont spawn it again.
                    identity.OnStartServer(true);
                }
                identity.RebuildObservers(true);
                SendSpawnMessage(identity, null);

                // Set up local player instance on the client instance and update local object map
                localConnection.localClient.AddLocalPlayer(identity);
                identity.SetClientOwner(conn);

                // Trigger OnAuthority
                identity.ForceAuthority(true);

                // Trigger OnStartLocalPlayer
                identity.SetLocalPlayer();
                return true;
            }
            return false;
        }

        static void FinishPlayerForConnection(NetworkConnection conn, NetworkIdentity identity, GameObject playerGameObject)
        {
            if (identity.netId == 0)
            {
                // it is allowed to provide an already spawned object as the new player object.
                // so dont spawn it again.
                Spawn(playerGameObject);
            }

            OwnerMessage owner = new OwnerMessage();
            owner.netId = identity.netId;
            conn.Send((short)MsgType.Owner, owner);
        }

        internal static bool InternalReplacePlayerForConnection(NetworkConnection conn, GameObject playerGameObject)
        {
            NetworkIdentity playerNetworkIdentity = playerGameObject.GetComponent<NetworkIdentity>();
            if (playerNetworkIdentity == null)
            {
                Debug.LogError("ReplacePlayer: playerGameObject has no NetworkIdentity. Please add a NetworkIdentity to " + playerGameObject);
                return false;
            }

            //NOTE: there can be an existing player
            if (LogFilter.Debug) { Debug.Log("NetworkServer ReplacePlayer"); }

            // is there already an owner that is a different object??
            if (conn.playerController != null)
            {
                conn.playerController.SetNotLocalPlayer();
                conn.playerController.ClearClientOwner();
            }

            conn.SetPlayerController(playerNetworkIdentity);

            // Set the connection on the NetworkIdentity on the server, NetworkIdentity.SetLocalPlayer is not called on the server (it is on clients)
            playerNetworkIdentity.SetConnectionToClient(conn);

            //NOTE: DONT set connection ready.

            if (LogFilter.Debug) { Debug.Log("NetworkServer ReplacePlayer setup local"); }

            if (SetupLocalPlayerForConnection(conn, playerNetworkIdentity))
            {
                return true;
            }

            if (LogFilter.Debug) { Debug.Log("Replacing playerGameObject object netId: " + playerGameObject.GetComponent<NetworkIdentity>().netId + " asset ID " + playerGameObject.GetComponent<NetworkIdentity>().assetId); }

            FinishPlayerForConnection(conn, playerNetworkIdentity, playerGameObject);
            if (playerNetworkIdentity.localPlayerAuthority)
            {
                playerNetworkIdentity.SetClientOwner(conn);
            }
            return true;
        }

        static bool GetNetworkIdentity(GameObject go, out NetworkIdentity identity)
        {
            identity = go.GetComponent<NetworkIdentity>();
            if (identity == null)
            {
                Debug.LogError("GameObject " + go.name + " doesn't have NetworkIdentity.");
                return false;
            }
            return true;
        }

        public static void SetClientReady(NetworkConnection conn)
        {
            if (LogFilter.Debug) { Debug.Log("SetClientReadyInternal for conn:" + conn.connectionId); }

            if (conn.isReady)
            {
                if (LogFilter.Debug) { Debug.Log("SetClientReady conn " + conn.connectionId + " already ready"); }
                return;
            }

            if (conn.playerController == null)
            {
                // this is now allowed
                if (LogFilter.Debug) { Debug.LogWarning("Ready with no player object"); }
            }

            conn.isReady = true;

            var localConnection = conn as ULocalConnectionToClient;
            if (localConnection != null)
            {
                if (LogFilter.Debug) { Debug.Log("NetworkServer Ready handling ULocalConnectionToClient"); }

                // Setup spawned objects for local player
                // Only handle the local objects for the first player (no need to redo it when doing more local players)
                // and don't handle player objects here, they were done above
                foreach (NetworkIdentity identity in NetworkIdentity.spawned.Values)
                {
                    // Need to call OnStartClient directly here, as it's already been added to the local object dictionary
                    // in the above SetLocalPlayer call
                    if (identity.gameObject != null)
                    {
                        bool visible = identity.OnCheckObserver(conn);
                        if (visible)
                        {
                            identity.AddObserver(conn);
                        }
                        if (!identity.isClient)
                        {
                            if (LogFilter.Debug) { Debug.Log("LocalClient.SetSpawnObject calling OnStartClient"); }
                            identity.OnStartClient();
                        }
                    }
                }
                return;
            }

            // Spawn/update all current server objects
            if (LogFilter.Debug) { Debug.Log("Spawning " + NetworkIdentity.spawned.Count + " objects for conn " + conn.connectionId); }

            conn.Send((short)MsgType.SpawnStarted, new ObjectSpawnStartedMessage());

            foreach (NetworkIdentity identity in NetworkIdentity.spawned.Values)
            {
                if (identity == null)
                {
                    Debug.LogWarning("Invalid object found in server local object list (null NetworkIdentity).");
                    continue;
                }
                if (!identity.gameObject.activeSelf)
                {
                    continue;
                }

                if (LogFilter.Debug) { Debug.Log("Sending spawn message for current server objects name='" + identity.name + "' netId=" + identity.netId); }

                bool visible = identity.OnCheckObserver(conn);
                if (visible)
                {
                    identity.AddObserver(conn);
                }
            }

            conn.Send((short)MsgType.SpawnFinished, new ObjectSpawnFinishedMessage());
        }

        internal static void ShowForConnection(NetworkIdentity identity, NetworkConnection conn)
        {
            if (conn.isReady)
                SendSpawnMessage(identity, conn);
        }

        internal static void HideForConnection(NetworkIdentity identity, NetworkConnection conn)
        {
            ObjectDestroyMessage msg = new ObjectDestroyMessage();
            msg.netId = identity.netId;
            conn.Send((short)MsgType.ObjectHide, msg);
        }

        // call this to make all the clients not ready, such as when changing levels.
        public static void SetAllClientsNotReady()
        {
            foreach (KeyValuePair<int, NetworkConnection> kvp in connections)
            {
                NetworkConnection conn = kvp.Value;
                SetClientNotReady(conn);
            }
        }

        public static void SetClientNotReady(NetworkConnection conn)
        {
            InternalSetClientNotReady(conn);
        }

        internal static void InternalSetClientNotReady(NetworkConnection conn)
        {
            if (conn.isReady)
            {
                if (LogFilter.Debug) { Debug.Log("PlayerNotReady " + conn); }
                conn.isReady = false;
                conn.RemoveObservers();

                NotReadyMessage msg = new NotReadyMessage();
                conn.Send((short)MsgType.NotReady, msg);
            }
        }

        // default ready handler.
        static void OnClientReadyMessage(NetworkMessage netMsg)
        {
            if (LogFilter.Debug) { Debug.Log("Default handler for ready message from " + netMsg.conn); }
            SetClientReady(netMsg.conn);
        }

        // default remove player handler
        static void OnRemovePlayerMessage(NetworkMessage netMsg)
        {
            if (netMsg.conn.playerController != null)
            {
                Destroy(netMsg.conn.playerController.gameObject);
                netMsg.conn.RemovePlayerController();
            }
            else
            {
                Debug.LogError("Received remove player message but connection has no player");
            }
        }

        // Handle command from specific player, this could be one of multiple players on a single client
        static void OnCommandMessage(NetworkMessage netMsg)
        {
            CommandMessage message = netMsg.ReadMessage<CommandMessage>();

            NetworkIdentity identity;
            if (!NetworkIdentity.spawned.TryGetValue(message.netId, out identity))
            {
                Debug.LogWarning("Spawned object not found when handling Command message [netId=" + message.netId + "]");
                return;
            }

            // Commands can be for player objects, OR other objects with client-authority
            // -> so if this connection's controller has a different netId then
            //    only allow the command if clientAuthorityOwner
            if (netMsg.conn.playerController != null && netMsg.conn.playerController.netId != identity.netId)
            {
                if (identity.clientAuthorityOwner != netMsg.conn)
                {
                    Debug.LogWarning("Command for object without authority [netId=" + message.netId + "]");
                    return;
                }
            }

            if (LogFilter.Debug) { Debug.Log("OnCommandMessage for netId=" + message.netId + " conn=" + netMsg.conn); }
            identity.HandleCommand(message.componentIndex, message.functionHash, new NetworkReader(message.payload));
        }

        internal static void SpawnObject(GameObject obj)
        {
            if (!NetworkServer.active)
            {
                Debug.LogError("SpawnObject for " + obj + ", NetworkServer is not active. Cannot spawn objects without an active server.");
                return;
            }

            NetworkIdentity identity = obj.GetComponent<NetworkIdentity>();
            if (identity == null)
            {
                Debug.LogError("SpawnObject " + obj + " has no NetworkIdentity. Please add a NetworkIdentity to " + obj);
                return;
            }
            identity.Reset();

            identity.OnStartServer(false);

            if (LogFilter.Debug) { Debug.Log("SpawnObject instance ID " + identity.netId + " asset ID " + identity.assetId); }

            identity.RebuildObservers(true);
            //SendSpawnMessage(objNetworkIdentity, null);
        }

        internal static void SendSpawnMessage(NetworkIdentity identity, NetworkConnection conn)
        {
            if (identity.serverOnly)
                return;

            if (LogFilter.Debug) { Debug.Log("Server SendSpawnMessage: name=" + identity.name + " sceneId=" + identity.sceneId + " netid=" + identity.netId); } // for easier debugging

            // 'identity' is a prefab that should be spawned
            if (identity.sceneId == 0)
            {
                SpawnPrefabMessage msg = new SpawnPrefabMessage();
                msg.netId = identity.netId;
                msg.assetId = identity.assetId;
                msg.position = identity.transform.position;
                msg.rotation = identity.transform.rotation;

                // serialize all components with initialState = true
                msg.payload = identity.OnSerializeAllSafely(true);

                // conn is != null when spawning it for a client
                if (conn != null)
                {
                    conn.Send((short)MsgType.SpawnPrefab, msg);
                }
                // conn is == null when spawning it for the local player
                else
                {
                    SendToReady(identity, (short)MsgType.SpawnPrefab, msg);
                }
            }
            // 'identity' is a scene object that should be spawned again
            else
            {
                SpawnSceneObjectMessage msg = new SpawnSceneObjectMessage();
                msg.netId = identity.netId;
                msg.sceneId = identity.sceneId;
                msg.position = identity.transform.position;
                msg.rotation = identity.transform.rotation;

                // include synch data
                msg.payload = identity.OnSerializeAllSafely(true);

                // conn is != null when spawning it for a client
                if (conn != null)
                {
                    conn.Send((short)MsgType.SpawnSceneObject, msg);
                }
                // conn is == null when spawning it for the local player
                else
                {
                    SendToReady(identity, (short)MsgType.SpawnSceneObject, msg);
                }
            }
        }

        public static void DestroyPlayerForConnection(NetworkConnection conn)
        {
            if (conn.playerController == null)
            {
                // null if players are still in a lobby etc., no need to show a warning
                return;
            }

            if (conn.clientOwnedObjects != null)
            {
                HashSet<uint> tmp = new HashSet<uint>(conn.clientOwnedObjects);
                foreach (uint netId in tmp)
                {
                    NetworkIdentity identity;
                    if (NetworkIdentity.spawned.TryGetValue(netId, out identity))
                    {
                        Destroy(identity.gameObject);
                    }
                }
            }

            if (conn.playerController != null)
            {
                DestroyObject(conn.playerController, true);
            }

            conn.RemovePlayerController();
        }

        public static void Spawn(GameObject obj)
        {
            if (VerifyCanSpawn(obj))
            {
                SpawnObject(obj);
            }
        }

        static bool CheckForPrefab(GameObject obj)
        {
#if UNITY_EDITOR
#if UNITY_2018_3_OR_NEWER
            return UnityEditor.PrefabUtility.IsPartOfPrefabAsset(obj);
#elif UNITY_2018_2_OR_NEWER
            return (UnityEditor.PrefabUtility.GetCorrespondingObjectFromSource(obj) == null) && (UnityEditor.PrefabUtility.GetPrefabObject(obj) != null);
#else
            return (UnityEditor.PrefabUtility.GetPrefabParent(obj) == null) && (UnityEditor.PrefabUtility.GetPrefabObject(obj) != null);
#endif
#else
            return false;
#endif
        }

        static bool VerifyCanSpawn(GameObject obj)
        {
            if (CheckForPrefab(obj))
            {
                Debug.LogErrorFormat("GameObject {0} is a prefab, it can't be spawned. This will cause errors in builds.", obj.name);
                return false;
            }

            return true;
        }

        public static bool SpawnWithClientAuthority(GameObject obj, GameObject player)
        {
            NetworkIdentity identity = player.GetComponent<NetworkIdentity>();
            if (identity == null)
            {
                Debug.LogError("SpawnWithClientAuthority player object has no NetworkIdentity");
                return false;
            }

            if (identity.connectionToClient == null)
            {
                Debug.LogError("SpawnWithClientAuthority player object is not a player.");
                return false;
            }

            return SpawnWithClientAuthority(obj, identity.connectionToClient);
        }

        public static bool SpawnWithClientAuthority(GameObject obj, NetworkConnection conn)
        {
            if (!conn.isReady)
            {
                Debug.LogError("SpawnWithClientAuthority NetworkConnection is not ready!");
                return false;
            }

            Spawn(obj);

            NetworkIdentity identity = obj.GetComponent<NetworkIdentity>();
            if (identity == null || !identity.isServer)
            {
                // spawning the object failed.
                return false;
            }

            return identity.AssignClientAuthority(conn);
        }

        public static bool SpawnWithClientAuthority(GameObject obj, Guid assetId, NetworkConnection conn)
        {
            Spawn(obj, assetId);

            NetworkIdentity identity = obj.GetComponent<NetworkIdentity>();
            if (identity == null || !identity.isServer)
            {
                // spawning the object failed.
                return false;
            }

            return identity.AssignClientAuthority(conn);
        }

        public static void Spawn(GameObject obj, Guid assetId)
        {
            if (VerifyCanSpawn(obj))
            {
                NetworkIdentity identity;
                if (GetNetworkIdentity(obj, out identity))
                {
                    identity.SetDynamicAssetId(assetId);
                }
                SpawnObject(obj);
            }
        }

        static void DestroyObject(NetworkIdentity identity, bool destroyServerObject)
        {
            if (LogFilter.Debug) { Debug.Log("DestroyObject instance:" + identity.netId); }
            NetworkIdentity.spawned.Remove(identity.netId);

            if (identity.clientAuthorityOwner != null)
            {
                identity.clientAuthorityOwner.RemoveOwnedObject(identity);
            }

            ObjectDestroyMessage msg = new ObjectDestroyMessage();
            msg.netId = identity.netId;
            SendToObservers(identity, (short)MsgType.ObjectDestroy, msg);

            identity.ClearObservers();
            if (NetworkClient.active && s_LocalClientActive)
            {
                identity.OnNetworkDestroy();
            }

            // when unspawning, dont destroy the server's object
            if (destroyServerObject)
            {
                UnityEngine.Object.Destroy(identity.gameObject);
            }
            identity.MarkForReset();
        }

        public static void Destroy(GameObject obj)
        {
            if (obj == null)
            {
                if (LogFilter.Debug) { Debug.Log("NetworkServer DestroyObject is null"); }
                return;
            }

            NetworkIdentity identity;
            if (GetNetworkIdentity(obj, out identity))
            {
                DestroyObject(identity, true);
            }
        }

        public static void UnSpawn(GameObject obj)
        {
            if (obj == null)
            {
                if (LogFilter.Debug) { Debug.Log("NetworkServer UnspawnObject is null"); }
                return;
            }

            NetworkIdentity identity;
            if (GetNetworkIdentity(obj, out identity))
            {
                DestroyObject(identity, false);
            }
        }

        internal static bool InvokeBytes(ULocalConnectionToServer conn, byte[] buffer)
        {
            ushort msgType;
            byte[] content;
            if (Protocol.UnpackMessage(buffer, out msgType, out content))
            {
                if (handlers.ContainsKey((short)msgType) && s_LocalConnection != null)
                {
                    // this must be invoked with the connection to the client, not the client's connection to the server
                    s_LocalConnection.InvokeHandler((short)msgType, new NetworkReader(content));
                    return true;
                }
            }
            Debug.LogError("InvokeBytes: failed to unpack message:" + BitConverter.ToString(buffer));
            return false;
        }

        [Obsolete("Use NetworkIdentity.spawned[netId] instead.")]
        public static GameObject FindLocalObject(uint netId)
        {
            NetworkIdentity identity;
            if (NetworkIdentity.spawned.TryGetValue(netId, out identity))
            {
                return identity.gameObject;
            }
            return null;
        }

        static bool ValidateSceneObject(NetworkIdentity identity)
        {
            if (identity.gameObject.hideFlags == HideFlags.NotEditable || identity.gameObject.hideFlags == HideFlags.HideAndDontSave)
                return false;

#if UNITY_EDITOR
            if (UnityEditor.EditorUtility.IsPersistent(identity.gameObject))
                return false;
#endif

            // If not a scene object
            return identity.sceneId != 0;
        }

        public static bool SpawnObjects()
        {
            if (!active)
                return true;

            NetworkIdentity[] identities = Resources.FindObjectsOfTypeAll<NetworkIdentity>();
            foreach (NetworkIdentity identity in identities)
            {
                if (ValidateSceneObject(identity))
                {
                    if (LogFilter.Debug) { Debug.Log("SpawnObjects sceneId:" + identity.sceneId + " name:" + identity.gameObject.name); }
                    identity.Reset();
                    identity.gameObject.SetActive(true);
                }
            }

            foreach (NetworkIdentity identity in identities)
            {
                if (ValidateSceneObject(identity))
                {
                    Spawn(identity.gameObject);

                    // these objects are server authority - even if "localPlayerAuthority" is set on them
                    identity.ForceAuthority(true);
                }
            }
            return true;
        }
    }
}<|MERGE_RESOLUTION|>--- conflicted
+++ resolved
@@ -49,16 +49,6 @@
                 }
                 else
                 {
-<<<<<<< HEAD
-                    NetworkManager.transport.ServerStop();
-                    s_ServerHostId = -1;
-                }
-
-                NetworkManager.transport.OnServerData -= HandleData;
-                NetworkManager.transport.OnServerConnect -= HandleConnect;
-                NetworkManager.transport.OnServerDisconnect -= HandleDisconnect;
-                NetworkManager.transport.OnServerError -= HandleError;
-=======
                     NetworkManager.singleton.transport.ServerStop();
                     s_ServerHostId = -1;
                 }
@@ -68,7 +58,6 @@
                 NetworkManager.singleton.transport.OnServerDataReceived.RemoveListener(OnDataReceived);
                 NetworkManager.singleton.transport.OnServerError.RemoveListener(OnError);
 
->>>>>>> 1a5ce381
                 s_Initialized = false;
             }
             dontListen = false;
@@ -85,18 +74,11 @@
 
             //Make sure connections are cleared in case any old connections references exist from previous sessions
             connections.Clear();
-<<<<<<< HEAD
-            NetworkManager.transport.OnServerDisconnect += HandleDisconnect;
-            NetworkManager.transport.OnServerConnect += HandleConnect;
-            NetworkManager.transport.OnServerData += HandleData;
-            NetworkManager.transport.OnServerError += HandleError;
-=======
             NetworkManager.singleton.transport.OnServerDisconnected.AddListener(OnDisconnected);
             NetworkManager.singleton.transport.OnServerConnected.AddListener(OnConnected);
             NetworkManager.singleton.transport.OnServerDataReceived.AddListener(OnDataReceived);
             NetworkManager.singleton.transport.OnServerError.AddListener(OnError);
 
->>>>>>> 1a5ce381
         }
 
 
@@ -108,10 +90,6 @@
             RegisterHandler(MsgType.Ping, NetworkTime.OnServerPing);
         }
 
-<<<<<<< HEAD
-
-=======
->>>>>>> 1a5ce381
         public static bool Listen(int maxConnections)
         {
             Initialize();
@@ -120,14 +98,7 @@
             // only start server if we want to listen
             if (!dontListen)
             {
-<<<<<<< HEAD
-                // paul: transport knows what port to listen to
-                // note that some transports might not even use a port (USB, Serial, Bluetooth)
-                // set the port or other proeprties wherever you initialize the transport
-                NetworkManager.transport.ServerStart();
-=======
                 NetworkManager.singleton.transport.ServerStart();
->>>>>>> 1a5ce381
                 s_ServerHostId = 0; // so it doesn't return false
 
                 if (s_ServerHostId == -1)
@@ -135,11 +106,7 @@
                     return false;
                 }
 
-<<<<<<< HEAD
-                if (LogFilter.Debug) { Debug.Log("Server listen"); }
-=======
                 if (LogFilter.Debug) { Debug.Log("Server started listening"); }
->>>>>>> 1a5ce381
             }
 
             s_Active = true;
@@ -151,7 +118,6 @@
         {
             if (!connections.ContainsKey(conn.connectionId))
             {
-                Debug.Log("Added connection " + conn.connectionId);
                 // connection cannot be null here or conn.connectionId
                 // would throw NRE
                 connections[conn.connectionId] = conn;
@@ -317,17 +283,6 @@
             UpdateServerObjects();
         }
 
-<<<<<<< HEAD
-        static void HandleConnect(int connectionId)
-        {
-            if (LogFilter.Debug) { Debug.Log("Server accepted client:" + connectionId); }
-
-            if (connections.Count <= s_MaxConnections)
-            {
-                // get ip address from connection
-                string address;
-                NetworkManager.transport.GetConnectionInfo(connectionId, out address);
-=======
         static void OnConnected(int connectionId)
         {
             if (LogFilter.Debug) { Debug.Log("Server accepted client:" + connectionId); }
@@ -358,7 +313,6 @@
                 // get ip address from connection
                 string address;
                 NetworkManager.singleton.transport.GetConnectionInfo(connectionId, out address);
->>>>>>> 1a5ce381
 
                 // add player info
                 NetworkConnection conn = new NetworkConnection(address, s_ServerHostId, connectionId);
@@ -368,11 +322,7 @@
             else
             {
                 // kick
-<<<<<<< HEAD
-                NetworkManager.transport.ServerDisconnect(connectionId);
-=======
                 NetworkManager.singleton.transport.ServerDisconnect(connectionId);
->>>>>>> 1a5ce381
                 if (LogFilter.Debug) { Debug.Log("Server full, kicked client:" + connectionId); }
             }
         }
@@ -383,11 +333,7 @@
             conn.InvokeHandlerNoData((short)MsgType.Connect);
         }
 
-<<<<<<< HEAD
-        static void HandleDisconnect(int connectionId)
-=======
         static void OnDisconnected(int connectionId)
->>>>>>> 1a5ce381
         {
             if (LogFilter.Debug) { Debug.Log("Server disconnect client:" + connectionId); }
 
@@ -417,11 +363,7 @@
             conn.Dispose();
         }
 
-<<<<<<< HEAD
-        static void HandleData(int connectionId, byte[] data)
-=======
         static void OnDataReceived(int connectionId, byte[] data)
->>>>>>> 1a5ce381
         {
             NetworkConnection conn;
             if (connections.TryGetValue(connectionId, out conn))
@@ -434,18 +376,12 @@
             }
         }
 
+        static void OnData(NetworkConnection conn, byte[] data)
+        {
+            conn.TransportReceive(data);
+        }
+
         private static void OnError(int connectionId, Exception exception)
-        {
-            // TODO Let's discuss how we will handle errors
-            Debug.LogException(exception);
-        }
-
-        static void OnData(NetworkConnection conn, byte[] data)
-        {
-            conn.TransportReceive(data);
-        }
-
-        private static void HandleError(int connectionId, Exception exception)
         {
             NetworkConnection conn;
             if (connections.TryGetValue(connectionId, out conn))
